package v1alpha1

import (
	metav1 "k8s.io/apimachinery/pkg/apis/meta/v1"
)

// InferenceServerConfigSpec defines the configuration parameters required to launch the vLLM process inside the launcher pod
type InferenceServerConfigSpec struct {
	// ModelName is the name of the model
	// +kubebuilder:validation:Required
	ModelName string `json:"modelName"`

	// ModelServerConfig defines the configuration for the model server
	// +kubebuilder:validation:Required
	ModelServerConfig ModelServerConfig `json:"modelServerConfig"`

	// ServerProviderConfigRef is a reference to the ServerProviderConfig that this InferenceServerConfig belongs to
	// +kubebuilder:validation:Required
	TemplateRef ServerProviderConfigReference `json:"templateRef,omitempty"`
}

// ModelServerConfig defines the configuration for a model server
type ModelServerConfig struct {
	// Options are the vLLM startup options
	// +optional
	Options string `json:"options,omitempty"`

	// EnvVars are the environment variables for the vLLM instance
	// +optional
	EnvVars     map[string]string `json:"env_vars,omitempty"`
	Labels      map[string]string `json:"labels,omitempty"`
	Annotations map[string]string `json:"annotations,omitempty"`
}

// ServerProviderConfigReference is a reference to an ServerProviderConfig resource
type ServerProviderConfigReference struct {
<<<<<<< HEAD
	// Name of the referenced ModelServerPool
=======
	// Name of the referenced ServerProviderConfig
>>>>>>> 8dc92739
	// +kubebuilder:validation:Required
	Name string `json:"name"`
}

// InferenceServerConfigStatus represents the current status.
type InferenceServerConfigStatus struct {
}

// +kubebuilder:object:root=true
// +kubebuilder:subresource:status
// +kubebuilder:resource:shortName=isc
// +kubebuilder:resource:path=inferenceserverconfigs,scope=Namespaced

// InferenceServerConfig is the Schema for the InferenceServerConfigs API.
// It represents the configuration parameters required to launch the vLLM process inside the launcher pod.
type InferenceServerConfig struct {
	metav1.TypeMeta   `json:",inline"`
	metav1.ObjectMeta `json:"metadata,omitempty"`

	// Spec defines the desired state of the InferenceServerConfig.
	//
	// +required
	Spec InferenceServerConfigSpec `json:"spec,omitempty"`

	// Status represents the observed status of the InferenceServerConfig.
	//
	// +optional
	Status InferenceServerConfigStatus `json:"status,omitempty"`
}

// InferenceServerConfigList contains a list of InferenceServerConfig resources.
// +k8s:deepcopy-gen:interfaces=k8s.io/apimachinery/pkg/runtime.Object
type InferenceServerConfigList struct {
	metav1.TypeMeta `json:",inline"`
	metav1.ListMeta `json:"metadata,omitempty"`

	// Items is the list of InferenceServerConfig resources.
	Items []InferenceServerConfig `json:"items"`
}

func init() {
	SchemeBuilder.Register(&InferenceServerConfig{}, &InferenceServerConfigList{})
}<|MERGE_RESOLUTION|>--- conflicted
+++ resolved
@@ -1,3 +1,19 @@
+/*
+Copyright 2025.
+
+Licensed under the Apache License, Version 2.0 (the "License");
+you may not use this file except in compliance with the License.
+You may obtain a copy of the License at
+
+    http://www.apache.org/licenses/LICENSE-2.0
+
+Unless required by applicable law or agreed to in writing, software
+distributed under the License is distributed on an "AS IS" BASIS,
+WITHOUT WARRANTIES OR CONDITIONS OF ANY KIND, either express or implied.
+See the License for the specific language governing permissions and
+limitations under the License.
+*/
+
 package v1alpha1
 
 import (
@@ -34,11 +50,7 @@
 
 // ServerProviderConfigReference is a reference to an ServerProviderConfig resource
 type ServerProviderConfigReference struct {
-<<<<<<< HEAD
-	// Name of the referenced ModelServerPool
-=======
 	// Name of the referenced ServerProviderConfig
->>>>>>> 8dc92739
 	// +kubebuilder:validation:Required
 	Name string `json:"name"`
 }
@@ -50,7 +62,6 @@
 // +kubebuilder:object:root=true
 // +kubebuilder:subresource:status
 // +kubebuilder:resource:shortName=isc
-// +kubebuilder:resource:path=inferenceserverconfigs,scope=Namespaced
 
 // InferenceServerConfig is the Schema for the InferenceServerConfigs API.
 // It represents the configuration parameters required to launch the vLLM process inside the launcher pod.
@@ -70,7 +81,7 @@
 }
 
 // InferenceServerConfigList contains a list of InferenceServerConfig resources.
-// +k8s:deepcopy-gen:interfaces=k8s.io/apimachinery/pkg/runtime.Object
+// +kubebuilder:object:root=true
 type InferenceServerConfigList struct {
 	metav1.TypeMeta `json:",inline"`
 	metav1.ListMeta `json:"metadata,omitempty"`
